/* eslint-disable no-loop-func */
/* eslint-disable no-await-in-loop */
import {
  CoreV1Api,
  KubeConfig,
  NetworkingV1beta1Api,
  V1ObjectMeta,
  V1Secret,
  V1ServiceAccount,
} from '@kubernetes/client-node'
import retry, { Options } from 'async-retry'
import http from 'http'
import { findIndex } from 'lodash'
import fetch, { RequestInit } from 'node-fetch'
import { cleanEnv } from './validators'

const env = cleanEnv({})

const kc = new KubeConfig()
kc.loadFromDefault()
export const k8sCoreClient: CoreV1Api = kc.makeApiClient(CoreV1Api)
export const k8sNetworkingApi = kc.makeApiClient(NetworkingV1beta1Api)

// eslint-disable-next-line @typescript-eslint/explicit-module-boundary-types
export function objectToArray(obj: any, keyName: string, keyValue: string): any[] {
  const arr = Object.keys(obj).map((key) => {
    const tmp = {}
    tmp[keyName] = key
    tmp[keyValue] = obj[key]
    return tmp
  })
  return arr
}

export function ensure<T>(argument: T | undefined | null, message = 'This value was promised to be there.'): T {
  if (argument === undefined || argument === null) {
    throw new TypeError(message)
  }

  return argument
}
<<<<<<< HEAD
/**
 * Create Kubernetes secret
 * @param name Secret name
 * @param namespace Kubernetes namespace
 * @param data Secret data (non encoded with base64)
 */
export async function createSecret(name: string, namespace: string, data: any): Promise<void> {
  const b64enc = (val): string => Buffer.from(`${val}`).toString('base64')
  const secret: V1Secret = {
    ...new V1Secret(),
    metadata: { ...new V1ObjectMeta(), name },
    data: mapValues(data, b64enc) as {
      [key: string]: string
    },
  }

  await getApiClient().createNamespacedSecret(namespace, secret)
  console.info(`New secret ${name} has been created in the namespace ${namespace}`)
}

export type SecretPromise = Promise<{
  response: http.IncomingMessage
  body: V1Secret
}>

export type ServiceAccountPromise = Promise<{
  response: http.IncomingMessage
  body: V1ServiceAccount
}>

export async function getSecret(name: string, namespace: string): Promise<unknown> {
  const b64dec = (val): string => Buffer.from(val, 'base64').toString()
  try {
    const response = await getApiClient().readNamespacedSecret(name, namespace)
    const {
      body: { data },
    } = response
    const secret = mapValues(data, b64dec)
    console.debug(`Found: secret ${name} in namespace ${namespace}`)
    return secret
  } catch (e) {
    console.info(`Not found: secret ${name} in namespace ${namespace}`)
    return undefined
  }
}
=======
>>>>>>> c2db199e

export type openapiResponse = {
  response: http.IncomingMessage
  body?: any
}

export async function doApiCall(
  errors: string[],
  action: string,
  fn: () => Promise<openapiResponse>,
  statusCodeExists = 409,
): Promise<any | undefined> {
  console.info(action)
  try {
    const res = await fn()
    const { body } = res
    return body
  } catch (e) {
    console.warn(e.body ?? `${e}`)
    if (e.statusCode) {
      if (e.statusCode === statusCodeExists) console.warn(`${action} > already exists.`)
      else errors.push(`${action} > HTTP error ${e.statusCode}: ${e.message}`)
    } else errors.push(`${action} > Unknown error: ${e.message}`)
    return undefined
  }
}

export function handleErrors(errors: string[]): void {
  if (errors.length) {
    console.error(`Errors found: ${JSON.stringify(errors, null, 2)}`)
    process.exit(1)
  } else {
    console.info('Success!')
  }
}

export async function createPullSecret({
  namespace,
  name,
  server,
  password,
  username = '_json_key',
}: {
  namespace: string
  name: string
  server: string
  password: string
  username?: string
}): Promise<void> {
<<<<<<< HEAD
  const client = getApiClient()
=======
  const client = k8sCoreClient
  const namespace = `team-${teamId}`
>>>>>>> c2db199e
  // create data structure for secret
  const data = {
    auths: {
      [server]: {
        username,
        password,
        email: 'not@val.id',
        auth: Buffer.from(`${username}:${password}`).toString('base64'),
      },
    },
  }
  // create the secret
  const secret = {
    ...new V1Secret(),
    metadata: { ...new V1ObjectMeta(), name },
    type: 'kubernetes.io/dockerconfigjson',
    data: {
      '.dockerconfigjson': Buffer.from(JSON.stringify(data)).toString('base64'),
    },
  }
  // eslint-disable-next-line no-useless-catch
  try {
    await client.createNamespacedSecret(namespace, secret)
  } catch (e) {
    throw new Error(`Secret '${name}' already exists in namespace '${namespace}'`)
  }
  // get service account we want to add the secret to as pull secret
  const saRes = await client.readNamespacedServiceAccount('default', namespace)
  const { body: sa }: { body: V1ServiceAccount } = saRes
  // add to service account if needed
  if (!sa.imagePullSecrets) sa.imagePullSecrets = []
  const idx = findIndex(sa.imagePullSecrets, { name })
  if (idx === -1) {
    sa.imagePullSecrets.push({ name })
    await client.patchNamespacedServiceAccount('default', namespace, sa, undefined, undefined, undefined, undefined, {
      headers: { 'content-type': 'application/strategic-merge-patch+json' },
    })
  }
}

export async function getPullSecrets(teamId: string): Promise<Array<any>> {
  const client = k8sCoreClient
  const namespace = `team-${teamId}`
  const saRes = await client.readNamespacedServiceAccount('default', namespace)
  const { body: sa }: { body: V1ServiceAccount } = saRes
  return (sa.imagePullSecrets || []) as Array<any>
}

export async function deletePullSecret(teamId: string, name: string): Promise<void> {
  const client = k8sCoreClient
  const namespace = `team-${teamId}`
  const saRes = await client.readNamespacedServiceAccount('default', namespace)
  const { body: sa }: { body: V1ServiceAccount } = saRes
  const idx = findIndex(sa.imagePullSecrets, { name })
  if (idx > -1) {
    sa.imagePullSecrets!.splice(idx, 1)
    await client.patchNamespacedServiceAccount('default', namespace, sa, undefined, undefined, undefined, undefined, {
      headers: { 'content-type': 'application/strategic-merge-patch+json' },
    })
  }
  try {
    await client.deleteNamespacedSecret(name, namespace)
  } catch (e) {
    throw new Error(`Secret '${name}' does not exist in namespace '${namespace}'`)
  }
}

export async function waitTillAvailable(url: string, status = 200): Promise<void> {
  if (env.isDev) return
  const retryOptions: Options = {
    retries: 10,
    factor: 2,
    // minTimeout: The number of milliseconds before starting the first retry. Default is 1000.
    minTimeout: 1000,
    // The maximum number of milliseconds between two retries.
    maxTimeout: 30000,
  }
  const minimumSuccessful = 10
  let count = 0
  const delay = (ms) => new Promise((resolve) => setTimeout(resolve, ms))
  try {
    do {
      console.log('retry count: ', count)
      await retry(async (bail) => {
        try {
          const fetchOptions: RequestInit = {
            redirect: 'follow',
          }
          const res = await fetch(url, fetchOptions)
          if (res.status !== status) {
            console.warn(`GET ${res.url} ${res.status}`)
            bail(new Error(`Retry`))
          } else {
            count += 1
            await delay(1000)
          }
        } catch (e) {
          // Print system errors like ECONNREFUSED
          console.error(e.message)
          count = 0
          throw e
        }
      }, retryOptions)
    } while (count < minimumSuccessful)
  } catch (e) {
    console.error('Max retry tries has been reached: ', e)
    process.exit(1)
  }
}<|MERGE_RESOLUTION|>--- conflicted
+++ resolved
@@ -1,25 +1,11 @@
 /* eslint-disable no-loop-func */
 /* eslint-disable no-await-in-loop */
-import {
-  CoreV1Api,
-  KubeConfig,
-  NetworkingV1beta1Api,
-  V1ObjectMeta,
-  V1Secret,
-  V1ServiceAccount,
-} from '@kubernetes/client-node'
 import retry, { Options } from 'async-retry'
 import http from 'http'
-import { findIndex } from 'lodash'
 import fetch, { RequestInit } from 'node-fetch'
 import { cleanEnv } from './validators'
 
 const env = cleanEnv({})
-
-const kc = new KubeConfig()
-kc.loadFromDefault()
-export const k8sCoreClient: CoreV1Api = kc.makeApiClient(CoreV1Api)
-export const k8sNetworkingApi = kc.makeApiClient(NetworkingV1beta1Api)
 
 // eslint-disable-next-line @typescript-eslint/explicit-module-boundary-types
 export function objectToArray(obj: any, keyName: string, keyValue: string): any[] {
@@ -39,55 +25,6 @@
 
   return argument
 }
-<<<<<<< HEAD
-/**
- * Create Kubernetes secret
- * @param name Secret name
- * @param namespace Kubernetes namespace
- * @param data Secret data (non encoded with base64)
- */
-export async function createSecret(name: string, namespace: string, data: any): Promise<void> {
-  const b64enc = (val): string => Buffer.from(`${val}`).toString('base64')
-  const secret: V1Secret = {
-    ...new V1Secret(),
-    metadata: { ...new V1ObjectMeta(), name },
-    data: mapValues(data, b64enc) as {
-      [key: string]: string
-    },
-  }
-
-  await getApiClient().createNamespacedSecret(namespace, secret)
-  console.info(`New secret ${name} has been created in the namespace ${namespace}`)
-}
-
-export type SecretPromise = Promise<{
-  response: http.IncomingMessage
-  body: V1Secret
-}>
-
-export type ServiceAccountPromise = Promise<{
-  response: http.IncomingMessage
-  body: V1ServiceAccount
-}>
-
-export async function getSecret(name: string, namespace: string): Promise<unknown> {
-  const b64dec = (val): string => Buffer.from(val, 'base64').toString()
-  try {
-    const response = await getApiClient().readNamespacedSecret(name, namespace)
-    const {
-      body: { data },
-    } = response
-    const secret = mapValues(data, b64dec)
-    console.debug(`Found: secret ${name} in namespace ${namespace}`)
-    return secret
-  } catch (e) {
-    console.info(`Not found: secret ${name} in namespace ${namespace}`)
-    return undefined
-  }
-}
-=======
->>>>>>> c2db199e
-
 export type openapiResponse = {
   response: http.IncomingMessage
   body?: any
@@ -120,92 +57,6 @@
     process.exit(1)
   } else {
     console.info('Success!')
-  }
-}
-
-export async function createPullSecret({
-  namespace,
-  name,
-  server,
-  password,
-  username = '_json_key',
-}: {
-  namespace: string
-  name: string
-  server: string
-  password: string
-  username?: string
-}): Promise<void> {
-<<<<<<< HEAD
-  const client = getApiClient()
-=======
-  const client = k8sCoreClient
-  const namespace = `team-${teamId}`
->>>>>>> c2db199e
-  // create data structure for secret
-  const data = {
-    auths: {
-      [server]: {
-        username,
-        password,
-        email: 'not@val.id',
-        auth: Buffer.from(`${username}:${password}`).toString('base64'),
-      },
-    },
-  }
-  // create the secret
-  const secret = {
-    ...new V1Secret(),
-    metadata: { ...new V1ObjectMeta(), name },
-    type: 'kubernetes.io/dockerconfigjson',
-    data: {
-      '.dockerconfigjson': Buffer.from(JSON.stringify(data)).toString('base64'),
-    },
-  }
-  // eslint-disable-next-line no-useless-catch
-  try {
-    await client.createNamespacedSecret(namespace, secret)
-  } catch (e) {
-    throw new Error(`Secret '${name}' already exists in namespace '${namespace}'`)
-  }
-  // get service account we want to add the secret to as pull secret
-  const saRes = await client.readNamespacedServiceAccount('default', namespace)
-  const { body: sa }: { body: V1ServiceAccount } = saRes
-  // add to service account if needed
-  if (!sa.imagePullSecrets) sa.imagePullSecrets = []
-  const idx = findIndex(sa.imagePullSecrets, { name })
-  if (idx === -1) {
-    sa.imagePullSecrets.push({ name })
-    await client.patchNamespacedServiceAccount('default', namespace, sa, undefined, undefined, undefined, undefined, {
-      headers: { 'content-type': 'application/strategic-merge-patch+json' },
-    })
-  }
-}
-
-export async function getPullSecrets(teamId: string): Promise<Array<any>> {
-  const client = k8sCoreClient
-  const namespace = `team-${teamId}`
-  const saRes = await client.readNamespacedServiceAccount('default', namespace)
-  const { body: sa }: { body: V1ServiceAccount } = saRes
-  return (sa.imagePullSecrets || []) as Array<any>
-}
-
-export async function deletePullSecret(teamId: string, name: string): Promise<void> {
-  const client = k8sCoreClient
-  const namespace = `team-${teamId}`
-  const saRes = await client.readNamespacedServiceAccount('default', namespace)
-  const { body: sa }: { body: V1ServiceAccount } = saRes
-  const idx = findIndex(sa.imagePullSecrets, { name })
-  if (idx > -1) {
-    sa.imagePullSecrets!.splice(idx, 1)
-    await client.patchNamespacedServiceAccount('default', namespace, sa, undefined, undefined, undefined, undefined, {
-      headers: { 'content-type': 'application/strategic-merge-patch+json' },
-    })
-  }
-  try {
-    await client.deleteNamespacedSecret(name, namespace)
-  } catch (e) {
-    throw new Error(`Secret '${name}' does not exist in namespace '${namespace}'`)
   }
 }
 
