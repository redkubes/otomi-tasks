/* eslint-disable @typescript-eslint/camelcase */
import {
  ConfigureApi,
  MemberApi,
  HttpBearerAuth,
  ProjectApi,
  ProjectMember,
  ProjectReq,
  RobotApi,
  Robotv1Api,
  Project,
  RobotCreate,
} from '@redkubes/harbor-client-node'

import {
  cleanEnv,
  HARBOR_BASE_URL,
  HARBOR_BASE_REPO_URL,
  HARBOR_PASSWORD,
  HARBOR_USER,
  OIDC_CLIENT_SECRET,
  OIDC_ENDPOINT,
  OIDC_VERIFY_CERT,
  TEAM_IDS,
} from '../../validators'
<<<<<<< HEAD
import { createSecret, ensure, getApiClient, getSecret, doApiCall, handleErrors, faultTolerantFetch } from '../../utils'
=======
import { createSecret, getApiClient, getSecret, doApiCall, handleErrors, createPullSecret } from '../../utils'
>>>>>>> 9566a6b4

const env = cleanEnv({
  HARBOR_BASE_URL,
  HARBOR_BASE_REPO_URL,
  HARBOR_PASSWORD,
  HARBOR_USER,
  OIDC_CLIENT_SECRET,
  OIDC_ENDPOINT,
  OIDC_VERIFY_CERT,
  TEAM_IDS,
})

const HarborRole = {
  admin: 1,
  developer: 2,
  guest: 3,
  master: 4,
}

const HarborGroupType = {
  ldap: 1,
  http: 2,
}

const errors: string[] = []

export interface RobotSecret {
  id: number
  name: string
  secret: string
}

const systemRobot: any = {
  name: 'harbor',
  duration: -1,
  description: 'Used by Otomi Harbor task runner',
  disable: false,
  level: 'system',
  permissions: [
    {
      kind: 'system',
      namespace: '/',
      access: [
        {
          resource: '*',
          action: '*',
        },
      ],
    },
  ],
}

const config: any = {
  auth_mode: 'oidc_auth',
  oidc_admin_group: 'admin',
  oidc_client_id: 'otomi',
  oidc_client_secret: env.OIDC_CLIENT_SECRET,
  oidc_endpoint: env.OIDC_ENDPOINT,
  oidc_groups_claim: 'groups',
  oidc_name: 'otomi',
  oidc_scope: 'openid',
  oidc_verify_cert: env.OIDC_VERIFY_CERT,
  self_registration: false,
}

const systemNamespace = 'harbor'
const systemSecretName = 'harbor-robot-admin'
const projectSecretName = 'image-pull-secret'
const projectRobotName = 'kubernetes'
const bearerAuth: HttpBearerAuth = new HttpBearerAuth()
const robotApi = new RobotApi(env.HARBOR_USER, env.HARBOR_PASSWORD, env.HARBOR_BASE_URL)
const robotv1Api = new Robotv1Api(env.HARBOR_USER, env.HARBOR_PASSWORD, env.HARBOR_BASE_URL)
const configureApi = new ConfigureApi(env.HARBOR_USER, env.HARBOR_PASSWORD, env.HARBOR_BASE_URL)
const projectsApi = new ProjectApi(env.HARBOR_USER, env.HARBOR_PASSWORD, env.HARBOR_BASE_URL)
const memberApi = new MemberApi(env.HARBOR_USER, env.HARBOR_PASSWORD, env.HARBOR_BASE_URL)

function setAuth(secret): void {
  bearerAuth.accessToken = secret
  robotApi.setDefaultAuthentication(bearerAuth)
}

// NOTE: assumes OIDC is not yet configured, otherwise this operation is NOT possible
async function createSystemRobotSecret(): Promise<RobotSecret> {
  const { body: robotList } = await robotApi.listRobot()
  const existing = robotList.find((i) => i.name === `robot$${systemRobot.name}`)
  if (existing?.id) {
    const existingId = existing.id
    await doApiCall(errors, `Deleting previous robot account ${systemRobot.name}`, () =>
      robotApi.deleteRobot(existingId),
    )
  }
  const { id, name, secret } = await doApiCall(
    errors,
    `Create robot account ${systemRobot.name} with system level perms`,
    () => robotApi.createRobot(systemRobot),
  )
  const robotSecret: RobotSecret = { id, name, secret }
  await createSecret(systemSecretName, systemNamespace, robotSecret)
  return robotSecret
}

async function createProjectRobotSecret(teamId: string, projectId: string): Promise<RobotSecret> {
  const namespace = `team-${teamId}`
  const projectRobot: RobotCreate = {
    name: projectRobotName,
    duration: -1,
    description: 'Used by kubernetes to pull images from harbor in each team',
    disable: false,
    level: 'project',
    permissions: [
      {
        kind: 'project',
        namespace,
        access: [
          {
            resource: 'repository',
            action: 'pull',
          },
        ],
      },
    ],
  }

  const { body: robotList } = await robotv1Api.listRobotV1(projectId)
  const existing = robotList.find((i) => i.name === `robot$${namespace}+${projectRobot.name}`)

  if (existing?.id) {
    const existingId = existing.id
    await doApiCall(errors, `Deleting previous robot account ${existing.name}`, () =>
      robotv1Api.deleteRobotV1(projectId, existingId),
    )
  }

  const { id, name, secret } = await doApiCall(
    errors,
    `Create project robot account ${projectRobot.name} with project level perms`,
    // () => robotv1Api.createRobotV1(projectId, projectRobot), // this function didn't work. I couldn't fix the expiration time with this function. I have to use the robotApi
    () => robotApi.createRobot(projectRobot),
  )
  const robotSecret: RobotSecret = { id, name, secret }
  return robotSecret
}

async function ensureSystemSecret(): Promise<RobotSecret> {
  let robotSecret = (await getSecret(systemSecretName, systemNamespace)) as RobotSecret
  if (!robotSecret) {
    // not existing yet, create robot account and keep creds in secret
    robotSecret = await createSystemRobotSecret()
  } else {
    // test if secret still works
    try {
      setAuth(robotSecret.secret)
      robotApi.listRobot()
    } catch (e) {
      // throw everything expect 401, which is what we test for
      if (e.status !== 401) throw e
      // unauthenticated, so remove and recreate secret
      await getApiClient().deleteNamespacedSecret(systemSecretName, systemNamespace)
      // now, the next call might throw IF:
      // - authMode oidc was already turned on and an otomi admin accidentally removed the secret
      // but that is very unlikely, an unresolvable problem and needs a manual db fix
      robotSecret = await createSystemRobotSecret()
    }
  }
  setAuth(robotSecret.secret)
  return robotSecret
}

async function ensureProjectSecret(teamId: string, projectId: string): Promise<void> {
  const namespace = `team-${teamId}`

  let k8sSecret = (await getSecret(projectSecretName, namespace)) as RobotSecret
  if (k8sSecret) {
    await getApiClient().deleteNamespacedSecret(projectSecretName, namespace)
  }

  k8sSecret = await createProjectRobotSecret(teamId, projectId)
  await createPullSecret({
    teamId,
    name: projectSecretName,
    server: `${env.HARBOR_BASE_REPO_URL}`,
    username: `robot$${namespace}+${projectRobotName}`,
    password: k8sSecret.secret,
  })
}

async function main(): Promise<void> {
<<<<<<< HEAD
  await faultTolerantFetch(env.HARBOR_BASE_URL)

  await ensureSecret()
=======
  await ensureSystemSecret()
>>>>>>> 9566a6b4

  // now we can set the token on our apis
  // too bad we can't set it globally
  configureApi.setDefaultAuthentication(bearerAuth)
  projectsApi.setDefaultAuthentication(bearerAuth)
  memberApi.setDefaultAuthentication(bearerAuth)
  robotv1Api.setDefaultAuthentication(bearerAuth)

  await doApiCall(errors, 'Putting Harbor configuration', () => configureApi.configurationsPut(config))
  await Promise.all(
    env.TEAM_IDS.map(async (teamId: string) => {
      const namespace = `team-${teamId}`
      const projectReq: ProjectReq = {
        projectName: namespace,
      }
      await doApiCall(errors, `Creating project for team ${teamId}`, () => projectsApi.createProject(projectReq))

      const project = (await doApiCall(errors, `Get project for team ${teamId}`, () =>
        projectsApi.getProject(namespace),
      )) as Project
      if (!project) return ''
      const projectId = `${project.projectId}`

      const projMember: ProjectMember = {
        roleId: HarborRole.developer,
        memberGroup: {
          groupName: namespace,
          groupType: HarborGroupType.http,
        },
      }
      const projAdminMember: ProjectMember = {
        roleId: HarborRole.admin,
        memberGroup: {
          groupName: 'team-admin',
          groupType: HarborGroupType.http,
        },
      }
      await doApiCall(errors, `Associating "developer" role for team "${teamId}" with harbor project "${teamId}"`, () =>
        memberApi.createProjectMember(projectId, undefined, undefined, projMember),
      )
      await doApiCall(errors, `Associating "project-admin" role for "team-admin" with harbor project "${teamId}"`, () =>
        memberApi.createProjectMember(projectId, undefined, undefined, projAdminMember),
      )

      await ensureProjectSecret(teamId, projectId)

      return null
    }),
  )

  handleErrors(errors)
}

if (typeof require !== 'undefined' && require.main === module) {
  main()
}<|MERGE_RESOLUTION|>--- conflicted
+++ resolved
@@ -23,11 +23,15 @@
   OIDC_VERIFY_CERT,
   TEAM_IDS,
 } from '../../validators'
-<<<<<<< HEAD
-import { createSecret, ensure, getApiClient, getSecret, doApiCall, handleErrors, faultTolerantFetch } from '../../utils'
-=======
-import { createSecret, getApiClient, getSecret, doApiCall, handleErrors, createPullSecret } from '../../utils'
->>>>>>> 9566a6b4
+import {
+  createSecret,
+  createPullSecret,
+  getApiClient,
+  getSecret,
+  doApiCall,
+  handleErrors,
+  faultTolerantFetch,
+} from '../../utils'
 
 const env = cleanEnv({
   HARBOR_BASE_URL,
@@ -215,13 +219,8 @@
 }
 
 async function main(): Promise<void> {
-<<<<<<< HEAD
   await faultTolerantFetch(env.HARBOR_BASE_URL)
-
-  await ensureSecret()
-=======
   await ensureSystemSecret()
->>>>>>> 9566a6b4
 
   // now we can set the token on our apis
   // too bad we can't set it globally
