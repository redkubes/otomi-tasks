--- conflicted
+++ resolved
@@ -2,11 +2,7 @@
 import AWS, { ACM } from 'aws-sdk'
 import { ImportCertificateRequest, ImportCertificateResponse } from 'aws-sdk/clients/acm'
 import { forIn } from 'lodash'
-<<<<<<< HEAD
-import { k8sCoreClient, k8sNetworkingApi } from '../../k8s'
-=======
 import { k8s } from '../../k8s'
->>>>>>> f603522b
 import { CERT_ROTATION_DAYS, cleanEnv, DOMAINS, REGION, SECRETS_NAMESPACE } from '../../validators'
 
 // eslint-disable-next-line @typescript-eslint/unbound-method
