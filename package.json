{
  "author": "RedKubes",
  "bugs": {
    "url": "https://github.com/redkubes/otomi-stack-tasks/issues"
  },
  "config": {
    "commitizen": {
      "path": "./node_modules/cz-conventional-changelog"
    }
  },
  "dependencies": {
    "@apidevtools/json-schema-ref-parser": "^9.0.6",
    "@kubernetes/client-node": "^0.11.2",
    "@redkubes/harbor-client": "^2.0.2",
    "@redkubes/keycloak-client-node": "^10.0.0",
    "@types/lodash": "^4.14.158",
    "aws-sdk": "^2.742.0",
    "axios": "^0.19.2",
    "bluebird": "^3.7.2",
    "envalid": "^6.0.2",
    "js-yaml": "^3.14.0",
    "lodash": "^4.17.19",
    "lowdb": "^1.0.0",
    "morgan": "^1.10.0"
  },
  "description": "Source repo for Tasks and Maintenance Jobs",
  "devDependencies": {
    "@commitlint/cli": "^8.3.5",
    "@commitlint/config-conventional": "^8.3.4",
    "@hkdobrev/run-if-changed": "^0.3.1",
    "@types/chai": "^4.2.12",
    "@types/chai-as-promised": "^7.1.3",
    "@types/express": "^4.17.7",
    "@types/lowdb": "^1.0.9",
    "@types/mocha": "^7.0.2",
    "@types/node": "^13.13.15",
    "@types/sinon": "^9.0.4",
    "@types/sinon-chai": "^3.2.4",
    "@typescript-eslint/eslint-plugin": "^2.34.0",
    "@typescript-eslint/parser": "^2.34.0",
    "chai": "^4.2.0",
    "chai-as-promised": "^7.1.1",
    "commitizen": "^4.1.2",
    "copyfiles": "^2.3.0",
    "cz-conventional-changelog": "^3.2.0",
    "dotenv": "^8.2.0",
    "eslint": "^6.8.0",
    "eslint-config-airbnb-base": "^14.2.0",
    "eslint-config-prettier": "^6.11.0",
    "eslint-plugin-chai-expect": "^2.2.0",
    "eslint-plugin-chai-friendly": "^0.6.0",
    "eslint-plugin-import": "^2.22.0",
    "eslint-plugin-jsx-a11y": "^6.3.1",
    "eslint-plugin-prettier": "^3.1.4",
    "eslint-plugin-react": "^7.20.5",
    "husky": "^4.2.5",
    "jsonwebtoken": "^8.5.1",
    "lint-staged": "^10.2.11",
    "mocha": "^7.2.0",
    "nock": "^13.0.3",
    "node-notifier": "^8.0.0",
    "npm-run-all": "^4.1.5",
    "openapi-schema-validator": "^3.0.3",
    "prettier": "^2.0.5",
    "sinon": "^8.1.1",
    "sinon-chai": "^3.5.0",
    "standard-version": "^7.1.0",
    "supertest": "^4.0.2",
    "ts-custom-error": "^3.1.1",
    "ts-node": "^8.10.2",
    "ts-node-dev": "^1.0.0-pre.56",
    "typescript": "^3.9.7"
  },
  "homepage": "https://github.com/redkubes/otomi-stack-tasks#readme",
  "husky": {
    "hooks": {
      "commit-msg": "commitlint -E HUSKY_GIT_PARAMS",
      "post-checkout": "run-if-changed",
      "post-commit": "run-if-changed",
      "post-merge": "run-if-changed",
      "post-rewrite": "run-if-changed",
      "pre-commit": "npm run husky:pre-commit"
    }
  },
  "license": "ISC",
  "lint-staged": {
    "*.{json,md,yml,yaml}": [
      "prettier --write"
    ],
    "*.{js,ts}": [
      "eslint --fix"
    ]
  },
  "main": "",
  "name": "otomi-stack-tasks",
  "private": true,
  "repository": {
    "type": "git",
    "url": "git+https://github.com/redkubes/otomi-stack-tasks.git"
  },
  "run-if-changed": {
    "package-lock.json": "npm install --prefer-offline --no-audit"
  },
  "scripts": {
    "build": "tsc",
    "cz": "git-cz",
    "cz:retry": "git-cz --retry",
    "husky:lint-staged": "lint-staged",
    "husky:pre-commit": "run-p lint husky:lint-staged",
    "lint": "eslint --ext js,ts .",
    "lint:fix": "eslint --fix --ext js,ts .",
    "release": "standard-version",
<<<<<<< HEAD
    "task:keycloak": "node dist/tasks/keycloak/keycloak.js",
    "task:keycloak-dev": "ts-node-dev  ./src/tasks/keycloak/keycloak.ts",
    "task:harbor": "node dist/tasks/harbor/harbor.js",
    "task:harbor-dev": "ts-node-dev  ./src/tasks/harbor/harbor.ts",
    "task:certs-aws": "node dist/tasks/otomi/certs-aws.js",
    "task:certs-aws-dev": "ts-node-dev  ./src/tasks/otomi/certs-aws.ts",
    "test:tasks": "NODE_ENV=test mocha --timeout 25000 -r ts-node/register -r ts-custom-error src/tasks/**/*.test.* --exit",
=======
    "tasks:keycloak": "node dist/tasks/keycloak/keycloak.js",
    "tasks:keycloak-dev": "ts-node-dev  ./src/tasks/keycloak/keycloak.ts",
    "tasks:harbor": "node dist/tasks/harbor/harbor.js",
    "tasks:harbor-dev": "ts-node-dev  ./src/tasks/harbor/harbor.ts",
    "tasks:certs-aws": "node dist/tasks/otomi/certs-aws.js",
    "tasks:certs-aws-dev": "ts-node-dev  ./src/tasks/otomi/certs-aws.ts",
>>>>>>> 7220fc15
    "test": "NODE_ENV=test mocha --timeout 25000 -r ts-node/register -r ts-custom-error src/*.test.* --exit"
  },
  "standard-version": {
    "skip": {
      "tag": true
    }
  },
<<<<<<< HEAD
  "version": "0.2.0"
=======
  "version": "0.1.1"
>>>>>>> 7220fc15
}<|MERGE_RESOLUTION|>--- conflicted
+++ resolved
@@ -110,32 +110,18 @@
     "lint": "eslint --ext js,ts .",
     "lint:fix": "eslint --fix --ext js,ts .",
     "release": "standard-version",
-<<<<<<< HEAD
-    "task:keycloak": "node dist/tasks/keycloak/keycloak.js",
-    "task:keycloak-dev": "ts-node-dev  ./src/tasks/keycloak/keycloak.ts",
-    "task:harbor": "node dist/tasks/harbor/harbor.js",
-    "task:harbor-dev": "ts-node-dev  ./src/tasks/harbor/harbor.ts",
-    "task:certs-aws": "node dist/tasks/otomi/certs-aws.js",
-    "task:certs-aws-dev": "ts-node-dev  ./src/tasks/otomi/certs-aws.ts",
-    "test:tasks": "NODE_ENV=test mocha --timeout 25000 -r ts-node/register -r ts-custom-error src/tasks/**/*.test.* --exit",
-=======
     "tasks:keycloak": "node dist/tasks/keycloak/keycloak.js",
     "tasks:keycloak-dev": "ts-node-dev  ./src/tasks/keycloak/keycloak.ts",
     "tasks:harbor": "node dist/tasks/harbor/harbor.js",
     "tasks:harbor-dev": "ts-node-dev  ./src/tasks/harbor/harbor.ts",
     "tasks:certs-aws": "node dist/tasks/otomi/certs-aws.js",
     "tasks:certs-aws-dev": "ts-node-dev  ./src/tasks/otomi/certs-aws.ts",
->>>>>>> 7220fc15
-    "test": "NODE_ENV=test mocha --timeout 25000 -r ts-node/register -r ts-custom-error src/*.test.* --exit"
+    "test": "NODE_ENV=test mocha --timeout 25000 -r ts-node/register -r ts-custom-error src/**/*.test.* --exit"
   },
   "standard-version": {
     "skip": {
       "tag": true
     }
   },
-<<<<<<< HEAD
   "version": "0.2.0"
-=======
-  "version": "0.1.1"
->>>>>>> 7220fc15
 }