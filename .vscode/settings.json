--- conflicted
+++ resolved
@@ -1,6 +1,4 @@
 {
-<<<<<<< HEAD
-=======
   "[typescript]": {
     "editor.codeActionsOnSave": {
       "source.fixAll": true
@@ -15,7 +13,6 @@
     "source.fixAll": true,
     "source.fixAll.eslint": true
   },
->>>>>>> 7220fc15
   "editor.defaultFormatter": "dbaeumer.vscode-eslint",
   "editor.formatOnPaste": false,
   "editor.formatOnSave": true,
