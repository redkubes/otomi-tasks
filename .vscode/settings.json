{
<<<<<<< HEAD
  "[typescript]": {
    "editor.codeActionsOnSave": {
      "source.fixAll": true
    }
  },
  
  "editor.codeActionsOnSave": {
      "source.fixAll": true,
      "source.fixAll.eslint": true
  },
=======
>>>>>>> 7f5df0fe
  "editor.defaultFormatter": "dbaeumer.vscode-eslint",
  "editor.formatOnPaste": false,
  "editor.formatOnSave": true,
  "eslint.format.enable": true,
  "eslint.alwaysShowStatus": true,
  "eslint.enable": true,
  "eslint.validate": ["javascript", "typescript"],
  "html.format.endWithNewline": true,
  "mochaExplorer.files": "src/*.test.ts",
  "mochaExplorer.require": "ts-node/register",
  "mochaExplorer.timeout": 20000,
  "yaml.format.enable": true,
  "tslint.enable": false
}<|MERGE_RESOLUTION|>--- conflicted
+++ resolved
@@ -1,17 +1,4 @@
 {
-<<<<<<< HEAD
-  "[typescript]": {
-    "editor.codeActionsOnSave": {
-      "source.fixAll": true
-    }
-  },
-  
-  "editor.codeActionsOnSave": {
-      "source.fixAll": true,
-      "source.fixAll.eslint": true
-  },
-=======
->>>>>>> 7f5df0fe
   "editor.defaultFormatter": "dbaeumer.vscode-eslint",
   "editor.formatOnPaste": false,
   "editor.formatOnSave": true,
