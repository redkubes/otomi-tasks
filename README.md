--- conflicted
+++ resolved
@@ -1,6 +1,3 @@
-<<<<<<< HEAD
-# Otomi Stack Tasks
-=======
 # Otomi Stack Tasks
 
 The tasks directory contains autonomous jobs that are able to configure core otomi-stack services.
@@ -27,5 +24,4 @@
 
 ```
 npm run task:keycloak
-```
->>>>>>> 54b7678b
+```